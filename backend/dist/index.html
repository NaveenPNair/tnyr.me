--- conflicted
+++ resolved
@@ -1,4 +1,3 @@
-<<<<<<< HEAD
 <!doctype html>
 <html lang="en">
   <head>
@@ -37,46 +36,4 @@
   <body>
     <div id="root"></div>
   </body>
-</html>
-=======
-<!doctype html>
-<html lang="en">
-  <head>
-    <meta charset="UTF-8" />
-    <link rel="icon" type="image/png" href="/favicon/favicon-96x96.png" sizes="96x96" />
-    <link rel="icon" type="image/svg+xml" href="/favicon/favicon.svg" />
-    <link rel="shortcut icon" href="/favicon/favicon.ico" />
-    <link rel="apple-touch-icon" sizes="180x180" href="/favicon/apple-touch-icon.png" />
-    <meta name="apple-mobile-web-app-title" content="tnyr.me" />
-    <link rel="manifest" href="/favicon/site.webmanifest" />
-    <meta name="viewport" content="width=device-width, initial-scale=1.0" />
-    <meta name="description" content="An easy to use end-to-end encrypted URL shortener. tnyr.me is privacy friendly and does not track you or store cookies" />
-    <link rel="canonical" href="https://tnyr.me" />
-
-    <meta property="og:title" content="TNYR - Privacy friendly URL shortener" />
-    <meta property="og:site_name" content="tynr.me">
-    <meta property="og:url" content="https://tnyr.me">
-    <meta property="og:description" content="A self encrypted url shortener that puts your privacy first, while being easy to use. tnyr.me doesn't track users, store cookies or log your requests.">
-    <meta property="og:type" content="website">
-    <meta property="og:image" content="https://tnyr.me/meta/logo.png">
-
-    <script type="application/ld+json">
-      {
-        "@context": "https://schema.org",
-        "@type": "WebSite",
-        "name": "TNYR",
-        "url": "https://tnyr.me",
-        "description": "A self encrypted url shortener that puts your privacy first, while being easy to use. tnyr.me doesn't track users, store cookies or log your requests."
-      }
-    </script>
-
-    <title>tnyr.me - Privacy friendly URL shortener</title>
-    <script type="module" crossorigin src="/assets/index-DTRzixKv.js"></script>
-    <link rel="stylesheet" crossorigin href="/assets/index-DAWtUNlD.css">
-  </head>
-  <body>
-    <div id="root"></div>
-
-  </body>
-</html>
->>>>>>> 4987bcdf
+</html>